<<<<<<< HEAD
use std::net::{UdpSocket, SocketAddr, SocketAddrV4, Ipv4Addr};
use stunclient::StunClient;

fn main() {
    // Define the STUN server
    // (this is the address of stun.xten.com:3478)
    let socket = SocketAddrV4::new(Ipv4Addr::new(216,93,246,18), 3478);
=======
use std::net::UdpSocket; // import std::net::UdpSocket
use std::net::SocketAddr;
use stunclient::StunClient;

fn main() { // the function that cargo run runs
    let local_addr: SocketAddr = "0.0.0.0:0".parse().unwrap(); // set let to be of type SocketAddr

    // upd communications protocol
    let udp = UdpSocket::bind(local_addr).unwrap(); // 
>>>>>>> 8294961a

    // Define the STUN Client
    let stunclient = StunClient::new(SocketAddr::V4(socket));

    // Bind a UDP Port to listen on and find its external address
    let udp = UdpSocket::bind("0.0.0.0:31022").unwrap();
    let external_address = stunclient.query_external_address(&udp).unwrap();

    println!("{}", external_address);

    udp.connect("117.63.39.254:62056").unwrap();

    println!("Sending message!");
    let message_buffer = [8;10];
    udp.send(&message_buffer).unwrap();

    // println!("Recieving message!");
    // let mut message_reciever = [0;10];
    // udp.recv_from(&mut message_reciever).unwrap();

    // println!("Done! {:?}", &message_reciever);

    // // let (size, src) = udp.recv_from(&mut message_buffer).unwrap();
    // // let (_, _) = udp.recv_from(&mut message_buffer).unwrap();
    // udp.send_to(&message_buffer, "50.207.106.34:57031").unwrap();

    // println!("{:?}", message_reciever);
}
<|MERGE_RESOLUTION|>--- conflicted
+++ resolved
@@ -1,4 +1,3 @@
-<<<<<<< HEAD
 use std::net::{UdpSocket, SocketAddr, SocketAddrV4, Ipv4Addr};
 use stunclient::StunClient;
 
@@ -6,18 +5,6 @@
     // Define the STUN server
     // (this is the address of stun.xten.com:3478)
     let socket = SocketAddrV4::new(Ipv4Addr::new(216,93,246,18), 3478);
-=======
-use std::net::UdpSocket; // import std::net::UdpSocket
-use std::net::SocketAddr;
-use stunclient::StunClient;
-
-fn main() { // the function that cargo run runs
-    let local_addr: SocketAddr = "0.0.0.0:0".parse().unwrap(); // set let to be of type SocketAddr
-
-    // upd communications protocol
-    let udp = UdpSocket::bind(local_addr).unwrap(); // 
->>>>>>> 8294961a
-
     // Define the STUN Client
     let stunclient = StunClient::new(SocketAddr::V4(socket));
 
